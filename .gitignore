--- conflicted
+++ resolved
@@ -1,9 +1,5 @@
 .idea
 .vscode
 .DS_Store
-<<<<<<< HEAD
 api.gen.go
-*/**/.env
-=======
-.env
->>>>>>> 140ce5b6
+.env