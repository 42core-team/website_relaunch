import {
    BadRequestException,
    Body,
    Controller,
    Delete,
    Get,
    NotFoundException,
    Param,
    ParseUUIDPipe,
    Post,
    Put,
    Query,
    UseGuards,
} from "@nestjs/common";
import {FrontendGuard, UserId} from "../guards/FrontendGuard";
import {TeamService} from "./team.service";
import {CreateTeamDto} from "./dtos/createTeamDto";
import {InviteUserDto} from "./dtos/inviteUserDto";
import {UserService} from "../user/user.service";
import {EventService} from "../event/event.service";
import {UserGuard} from "../guards/UserGuard";
<<<<<<< HEAD
import {EventPattern} from "@nestjs/microservices";
=======
import {PermissionRole} from "../user/entities/user.entity";
>>>>>>> 1248b09f

// TODO: create pipe or guard for user team validation, so we don't have to check for team existence in every endpoint
@UseGuards(FrontendGuard)
@Controller("team")
export class TeamController {
    constructor(
        private readonly teamService: TeamService,
        private readonly userService: UserService,
        private readonly eventService: EventService,
    ) {
    }

    @Get(":id")
    getTeamById(@Param("id", new ParseUUIDPipe()) id: string) {
        return this.teamService.getTeamById(id);
    }

    @Get("event/:eventId")
    getTeamsForEvent(
        @Param("eventId", new ParseUUIDPipe()) eventId: string,
        @Query("searchName") searchName?: string,
        @Query("sortDir") sortDir?: string,
        @Query("sortBy") sortBy?: string,
    ) {
        return this.teamService.getSearchedTeamsForEvent(
            eventId,
            searchName,
            sortDir,
            sortBy,
        );
    }

    @UseGuards(UserGuard)
    @Get("event/:eventId/my")
    getMyTeamForEvent(
        @Param("eventId", new ParseUUIDPipe()) eventId: string,
        @UserId("id") userId: string,
    ) {
        return this.teamService.getTeamOfUserForEvent(eventId, userId);
    }

    @UseGuards(UserGuard)
    @Post("event/:eventId/create")
    async createTeam(
        @UserId() userId: string,
        @Param("eventId", new ParseUUIDPipe()) eventId: string,
        @Body() createTeamDto: CreateTeamDto,
    ) {
        if (!(await this.eventService.isUserRegisteredForEvent(eventId, userId)))
            throw new BadRequestException("You are not registered for this event.");

        if (await this.teamService.getTeamOfUserForEvent(eventId, userId))
            throw new BadRequestException("You already have a team for this event.");

        if (await this.teamService.existsTeamByName(createTeamDto.name, eventId))
            throw new BadRequestException(
                "A team with this name already exists for this event.",
            );

        return this.teamService.createTeam(createTeamDto.name, userId, eventId);
    }

    @UseGuards(UserGuard)
    @Put("event/:eventId/leave")
    async leaveTeam(
        @UserId() userId: string,
        @Param("eventId", new ParseUUIDPipe()) eventId: string,
    ) {
        const team = await this.teamService.getTeamOfUserForEvent(eventId, userId);
        if (!team)
            throw new NotFoundException("You are not part of a team for this event.");
        if (team.locked)
            throw new BadRequestException("You cannot leave a locked team.");

        return this.teamService.leaveTeam(team.id, userId);
    }

    @Get(":id/members")
    async getTeamMembers(@Param("id", new ParseUUIDPipe()) teamId: string) {
        const event = await this.eventService.getEventByTeamId(teamId);
        const team = await this.teamService.getTeamById(teamId, {
            users: {
                socialAccounts: true,
                permissions: {
                    event: true
                }
            },
        });

        return team.users.map(user => {
            const isEventAdmin = user.permissions.some(p => p.event.id === event.id && p.role === PermissionRole.ADMIN);
            return {
                id: user.id,
                name: user.name,
                username: user.username,
                profilePicture: user.profilePicture,
                isEventAdmin,
                socialAccounts: user.socialAccounts.map(sa => ({
                    platform: sa.platform,
                    username: sa.username,
                })),
            };
        });
    }

    @UseGuards(UserGuard)
    @Post("event/:eventId/sendInvite")
    async sendInviteToTeam(
        @UserId() userId: string,
        @Param("eventId", new ParseUUIDPipe()) eventId: string,
        @Body() inviteUserDto: InviteUserDto,
    ) {
        const team = await this.teamService.getTeamOfUserForEvent(eventId, userId);
        if (!team)
            throw new NotFoundException("You are not part of a team for this event.");
        if (team.locked)
            throw new BadRequestException(
                "You cannot send invites for a locked team.",
            );
        if (
            await this.teamService.getTeamOfUserForEvent(
                eventId,
                inviteUserDto.userToInviteId,
            )
        )
            throw new BadRequestException(
                "This user is already part of a team for this event.",
            );
        if (
            await this.teamService.isUserInvitedToTeam(
                inviteUserDto.userToInviteId,
                team.id,
            )
        )
            throw new BadRequestException(
                "This user is already invited to this team.",
            );

        return this.userService.addTeamInvite(
            inviteUserDto.userToInviteId,
            team.id,
        );
    }

    @UseGuards(UserGuard)
    @Get("event/:eventId/searchInviteUsers/:searchQuery")
    async searchUsersForInvite(
        @Param("eventId", new ParseUUIDPipe()) eventId: string,
        @UserId() userId: string,
        @Param("searchQuery") searchQuery: string,
    ) {
        const team = await this.teamService.getTeamOfUserForEvent(eventId, userId);
        if (!team)
            throw new NotFoundException("You are not part of a team for this event.");
        if (team.locked)
            throw new BadRequestException(
                "You cannot search for users in a locked team.",
            );

        return this.userService.searchUsersForInvite(eventId, searchQuery, team.id);
    }

    @UseGuards(UserGuard)
    @Get("event/:eventId/pending")
    async getUserPendingInvites(
        @UserId() userId: string,
        @Param("eventId", new ParseUUIDPipe()) eventId: string,
    ) {
        return this.teamService.getTeamsUserIsInvitedTo(userId, eventId);
    }

    @UseGuards(UserGuard)
    @Put("event/:eventId/acceptInvite/:teamId")
    async acceptTeamInvite(
        @UserId() userId: string,
        @Param("eventId", new ParseUUIDPipe()) eventId: string,
        @Param("teamId", new ParseUUIDPipe()) teamId: string,
    ) {
        if (await this.teamService.getTeamOfUserForEvent(eventId, userId))
            throw new BadRequestException(
                "You are already part of a team for this event.",
            );
        if (!(await this.teamService.isUserInvitedToTeam(userId, teamId)))
            throw new BadRequestException("You are not invited to this team.");
        const team = await this.teamService.getTeamById(teamId);
        if (team.locked)
            throw new BadRequestException(
                "You cannot accept an invite to a locked team.",
            );

        return this.teamService.acceptTeamInvite(userId, teamId);
    }

    @UseGuards(UserGuard)
    @Delete("event/:eventId/declineInvite/:teamId")
    async declineTeamInvite(
        @UserId() userId: string,
        @Param("eventId", new ParseUUIDPipe()) eventId: string,
        @Param("teamId", new ParseUUIDPipe()) teamId: string,
    ) {
        if (!(await this.teamService.isUserInvitedToTeam(userId, teamId)))
            throw new BadRequestException("You are not invited to this team.");

        return this.teamService.declineTeamInvite(userId, teamId);
    }

    @UseGuards(UserGuard)
    @Put("event/:eventId/queue/join")
    async joinQueue(
        @UserId() userId: string,
        @Param("eventId", new ParseUUIDPipe()) eventId: string,
    ) {
        const team = await this.teamService.getTeamOfUserForEvent(eventId, userId);
        if (!team) throw new NotFoundException("You are not part of a team for this event.");
        if (team.locked) throw new BadRequestException("You cannot join the queue with a locked team.");
        if (team.inQueue) throw new BadRequestException("You are already in the queue.");

        return this.teamService.joinQueue(team.id);
    }

    @UseGuards(UserGuard)
    @Get("event/:eventId/queue/state")
    async getQueueState(
        @Param("eventId", new ParseUUIDPipe()) eventId: string,
        @UserId() userId: string,
    ) {
        const team = await this.teamService.getTeamOfUserForEvent(eventId, userId);
        if (!team) throw new NotFoundException("You are not part of a team for this event.");

        return this.teamService.getQueueState(team.id);
    }
}<|MERGE_RESOLUTION|>--- conflicted
+++ resolved
@@ -19,11 +19,7 @@
 import {UserService} from "../user/user.service";
 import {EventService} from "../event/event.service";
 import {UserGuard} from "../guards/UserGuard";
-<<<<<<< HEAD
-import {EventPattern} from "@nestjs/microservices";
-=======
 import {PermissionRole} from "../user/entities/user.entity";
->>>>>>> 1248b09f
 
 // TODO: create pipe or guard for user team validation, so we don't have to check for team existence in every endpoint
 @UseGuards(FrontendGuard)
